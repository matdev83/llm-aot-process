<<<<<<< HEAD
import logging
from typing import List, Tuple

from src.aot.dataclasses import LLMCallStats
from src.aot.enums import AssessmentDecision
from src.llm_client import LLMClient
from src.llm_config import LLMConfig # Added
from src.prompt_generator import PromptGenerator
from src.heuristic_detector import HeuristicDetector # Import the new class
from typing import Optional # Import Optional

logger = logging.getLogger(__name__)

class ComplexityAssessor:
    def __init__(self, llm_client: LLMClient, small_model_names: List[str], llm_config: LLMConfig, use_heuristic_shortcut: bool = True, heuristic_detector: Optional[HeuristicDetector] = None): # Modified
        self.llm_client = llm_client
        self.small_model_names = small_model_names
        self.llm_config = llm_config # Added
        self.use_heuristic_shortcut = use_heuristic_shortcut
        self.heuristic_detector = heuristic_detector if heuristic_detector is not None else HeuristicDetector()

    def assess(self, problem_text: str) -> Tuple[AssessmentDecision, LLMCallStats]:
        # Check heuristic shortcut first
        if self.use_heuristic_shortcut:
            if self.heuristic_detector.should_trigger_complex_process_heuristically(problem_text):
                logging.info("Heuristic shortcut triggered: Problem classified as ADVANCED_REASONING.")
                # Return a dummy LLMCallStats as no LLM call was made
                dummy_stats = LLMCallStats(
                    model_name="heuristic_shortcut",
                    prompt_tokens=0,
                    completion_tokens=0,
                    call_duration_seconds=0.0
                )
                return AssessmentDecision.ADVANCED_REASONING, dummy_stats

        logging.info(f"--- Initial Complexity Assessment using models: {', '.join(self.small_model_names)} ---")
        assessment_prompt = PromptGenerator.construct_assessment_prompt(problem_text)
        response_content, stats = self.llm_client.call(
            prompt=assessment_prompt, models=self.small_model_names, config=self.llm_config # Modified
        )
        logging.debug(f"Assessment model ({stats.model_name}) raw response: '{response_content.strip()}'")
        logging.info(f"Assessment call: {stats.model_name}, Duration: {stats.call_duration_seconds:.2f}s, Tokens (C:{stats.completion_tokens}, P:{stats.prompt_tokens})")
        
        decision = AssessmentDecision.ADVANCED_REASONING # Default decision
        if response_content.startswith("Error:"):
            logging.warning(f"Assessment model call failed. Defaulting to ADVANCED_REASONING. Error: {response_content}")
            decision = AssessmentDecision.ERROR # Specific error state
        else:
            cleaned_response = response_content.strip().upper()
            if cleaned_response == AssessmentDecision.ONE_SHOT.value:
                decision = AssessmentDecision.ONE_SHOT
                logging.info("Assessment: Problem classified as ONE_SHOT.")
            elif cleaned_response == AssessmentDecision.ADVANCED_REASONING.value:
                decision = AssessmentDecision.ADVANCED_REASONING
                logging.info("Assessment: Problem classified as ADVANCED_REASONING.")
            else:
                logging.warning(f"Assessment model output ('{cleaned_response}') was not '{AssessmentDecision.ONE_SHOT.value}' or '{AssessmentDecision.ADVANCED_REASONING.value}'. Defaulting to ADVANCED_REASONING.")
                # decision remains ADVANCED_REASONING (the default)
        return decision, stats
=======
import logging
from typing import List, Tuple, Optional, TYPE_CHECKING # Import Optional and TYPE_CHECKING

from src.aot.dataclasses import LLMCallStats
from src.aot.enums import AssessmentDecision
# from src.llm_client import LLMClient # Moved to TYPE_CHECKING block
from src.prompt_generator import PromptGenerator
from src.heuristic_detector import HeuristicDetector # Import the new class

if TYPE_CHECKING:
    from src.llm_client import LLMClient # For type hinting only

logger = logging.getLogger(__name__)

class ComplexityAssessor:
    def __init__(self, llm_client: 'LLMClient', small_model_names: List[str], temperature: float, use_heuristic_shortcut: bool = True, heuristic_detector: Optional[HeuristicDetector] = None):
        self.llm_client = llm_client
        self.small_model_names = small_model_names
        self.temperature = temperature
        self.use_heuristic_shortcut = use_heuristic_shortcut
        self.heuristic_detector = heuristic_detector if heuristic_detector is not None else HeuristicDetector()

    def assess(self, problem_text: str) -> Tuple[AssessmentDecision, LLMCallStats]:
        # Check heuristic shortcut first
        if self.use_heuristic_shortcut:
            if self.heuristic_detector.should_trigger_complex_process_heuristically(problem_text):
                logging.info("Heuristic shortcut triggered: Problem classified as ADVANCED_REASONING.")
                # Return a dummy LLMCallStats as no LLM call was made
                dummy_stats = LLMCallStats(
                    model_name="heuristic_shortcut",
                    prompt_tokens=0,
                    completion_tokens=0,
                    call_duration_seconds=0.0
                )
                return AssessmentDecision.ADVANCED_REASONING, dummy_stats

        logging.info(f"--- Initial Complexity Assessment using models: {', '.join(self.small_model_names)} ---")
        assessment_prompt = PromptGenerator.construct_assessment_prompt(problem_text)
        response_content, stats = self.llm_client.call(
            prompt=assessment_prompt, models=self.small_model_names, temperature=self.temperature
        )
        logging.debug(f"Assessment model ({stats.model_name}) raw response: '{response_content.strip()}'")
        logging.info(f"Assessment call: {stats.model_name}, Duration: {stats.call_duration_seconds:.2f}s, Tokens (C:{stats.completion_tokens}, P:{stats.prompt_tokens})")

        decision = AssessmentDecision.ADVANCED_REASONING # Default decision
        if response_content.startswith("Error:"):
            logging.warning(f"Assessment model call failed. Defaulting to ADVANCED_REASONING. Error: {response_content}")
            decision = AssessmentDecision.ERROR # Specific error state
        else:
            cleaned_response = response_content.strip().upper()
            if cleaned_response == AssessmentDecision.ONE_SHOT.value:
                decision = AssessmentDecision.ONE_SHOT
                logging.info("Assessment: Problem classified as ONE_SHOT.")
            elif cleaned_response == AssessmentDecision.ADVANCED_REASONING.value:
                decision = AssessmentDecision.ADVANCED_REASONING
                logging.info("Assessment: Problem classified as ADVANCED_REASONING.")
            else:
                logging.warning(f"Assessment model output ('{cleaned_response}') was not '{AssessmentDecision.ONE_SHOT.value}' or '{AssessmentDecision.ADVANCED_REASONING.value}'. Defaulting to ADVANCED_REASONING.")
                # decision remains ADVANCED_REASONING (the default)
        return decision, stats
>>>>>>> 2bebfeb4
<|MERGE_RESOLUTION|>--- conflicted
+++ resolved
@@ -1,6 +1,5 @@
-<<<<<<< HEAD
 import logging
-from typing import List, Tuple
+from typing import List, Tuple, Optional
 
 from src.aot.dataclasses import LLMCallStats
 from src.aot.enums import AssessmentDecision
@@ -8,7 +7,6 @@
 from src.llm_config import LLMConfig # Added
 from src.prompt_generator import PromptGenerator
 from src.heuristic_detector import HeuristicDetector # Import the new class
-from typing import Optional # Import Optional
 
 logger = logging.getLogger(__name__)
 
@@ -57,66 +55,4 @@
             else:
                 logging.warning(f"Assessment model output ('{cleaned_response}') was not '{AssessmentDecision.ONE_SHOT.value}' or '{AssessmentDecision.ADVANCED_REASONING.value}'. Defaulting to ADVANCED_REASONING.")
                 # decision remains ADVANCED_REASONING (the default)
-        return decision, stats
-=======
-import logging
-from typing import List, Tuple, Optional, TYPE_CHECKING # Import Optional and TYPE_CHECKING
-
-from src.aot.dataclasses import LLMCallStats
-from src.aot.enums import AssessmentDecision
-# from src.llm_client import LLMClient # Moved to TYPE_CHECKING block
-from src.prompt_generator import PromptGenerator
-from src.heuristic_detector import HeuristicDetector # Import the new class
-
-if TYPE_CHECKING:
-    from src.llm_client import LLMClient # For type hinting only
-
-logger = logging.getLogger(__name__)
-
-class ComplexityAssessor:
-    def __init__(self, llm_client: 'LLMClient', small_model_names: List[str], temperature: float, use_heuristic_shortcut: bool = True, heuristic_detector: Optional[HeuristicDetector] = None):
-        self.llm_client = llm_client
-        self.small_model_names = small_model_names
-        self.temperature = temperature
-        self.use_heuristic_shortcut = use_heuristic_shortcut
-        self.heuristic_detector = heuristic_detector if heuristic_detector is not None else HeuristicDetector()
-
-    def assess(self, problem_text: str) -> Tuple[AssessmentDecision, LLMCallStats]:
-        # Check heuristic shortcut first
-        if self.use_heuristic_shortcut:
-            if self.heuristic_detector.should_trigger_complex_process_heuristically(problem_text):
-                logging.info("Heuristic shortcut triggered: Problem classified as ADVANCED_REASONING.")
-                # Return a dummy LLMCallStats as no LLM call was made
-                dummy_stats = LLMCallStats(
-                    model_name="heuristic_shortcut",
-                    prompt_tokens=0,
-                    completion_tokens=0,
-                    call_duration_seconds=0.0
-                )
-                return AssessmentDecision.ADVANCED_REASONING, dummy_stats
-
-        logging.info(f"--- Initial Complexity Assessment using models: {', '.join(self.small_model_names)} ---")
-        assessment_prompt = PromptGenerator.construct_assessment_prompt(problem_text)
-        response_content, stats = self.llm_client.call(
-            prompt=assessment_prompt, models=self.small_model_names, temperature=self.temperature
-        )
-        logging.debug(f"Assessment model ({stats.model_name}) raw response: '{response_content.strip()}'")
-        logging.info(f"Assessment call: {stats.model_name}, Duration: {stats.call_duration_seconds:.2f}s, Tokens (C:{stats.completion_tokens}, P:{stats.prompt_tokens})")
-
-        decision = AssessmentDecision.ADVANCED_REASONING # Default decision
-        if response_content.startswith("Error:"):
-            logging.warning(f"Assessment model call failed. Defaulting to ADVANCED_REASONING. Error: {response_content}")
-            decision = AssessmentDecision.ERROR # Specific error state
-        else:
-            cleaned_response = response_content.strip().upper()
-            if cleaned_response == AssessmentDecision.ONE_SHOT.value:
-                decision = AssessmentDecision.ONE_SHOT
-                logging.info("Assessment: Problem classified as ONE_SHOT.")
-            elif cleaned_response == AssessmentDecision.ADVANCED_REASONING.value:
-                decision = AssessmentDecision.ADVANCED_REASONING
-                logging.info("Assessment: Problem classified as ADVANCED_REASONING.")
-            else:
-                logging.warning(f"Assessment model output ('{cleaned_response}') was not '{AssessmentDecision.ONE_SHOT.value}' or '{AssessmentDecision.ADVANCED_REASONING.value}'. Defaulting to ADVANCED_REASONING.")
-                # decision remains ADVANCED_REASONING (the default)
-        return decision, stats
->>>>>>> 2bebfeb4
+        return decision, stats